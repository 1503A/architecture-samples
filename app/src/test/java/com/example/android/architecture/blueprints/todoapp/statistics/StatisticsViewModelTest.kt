/*
 * Copyright (C) 2019 The Android Open Source Project
 *
 * Licensed under the Apache License, Version 2.0 (the "License");
 * you may not use this file except in compliance with the License.
 * You may obtain a copy of the License at
 *
 *      http://www.apache.org/licenses/LICENSE-2.0
 *
 * Unless required by applicable law or agreed to in writing, software
 * distributed under the License is distributed on an "AS IS" BASIS,
 * WITHOUT WARRANTIES OR CONDITIONS OF ANY KIND, either express or implied.
 * See the License for the specific language governing permissions and
 * limitations under the License.
 */
package com.example.android.architecture.blueprints.todoapp.statistics

import androidx.arch.core.executor.testing.InstantTaskExecutorRule
import com.example.android.architecture.blueprints.todoapp.FakeFailingTasksRemoteDataSource
import com.example.android.architecture.blueprints.todoapp.LiveDataTestUtil
import com.example.android.architecture.blueprints.todoapp.ViewModelScopeMainDispatcherRule
import com.example.android.architecture.blueprints.todoapp.data.Task
import com.example.android.architecture.blueprints.todoapp.data.source.DefaultTasksRepository
import com.example.android.architecture.blueprints.todoapp.data.source.FakeRepository
<<<<<<< HEAD
import com.google.common.truth.Truth.assertThat
import junit.framework.Assert.assertEquals
=======
import kotlinx.coroutines.Dispatchers
>>>>>>> 42f4f52d
import kotlinx.coroutines.ExperimentalCoroutinesApi
import kotlinx.coroutines.ObsoleteCoroutinesApi
import kotlinx.coroutines.runBlocking
import kotlinx.coroutines.test.TestCoroutineContext
import org.junit.Before
import org.junit.Rule
import org.junit.Test

/**
 * Unit tests for the implementation of [StatisticsViewModel]
 */
@ObsoleteCoroutinesApi
class StatisticsViewModelTest {

    // Executes each task synchronously using Architecture Components.
    @get:Rule
    var instantExecutorRule = InstantTaskExecutorRule()

    // Subject under test
    private lateinit var statisticsViewModel: StatisticsViewModel

    // Use a fake repository to be injected into the viewmodel
    private val tasksRepository = FakeRepository()

    // A CoroutineContext that can be controlled from tests
    private val testContext = TestCoroutineContext()

    // Set the main coroutines dispatcher for unit testing.
    @ExperimentalCoroutinesApi
    @get:Rule
    var coroutinesMainDispatcherRule = ViewModelScopeMainDispatcherRule(testContext)

    @Before
    fun setupStatisticsViewModel() {
        statisticsViewModel = StatisticsViewModel(tasksRepository)
    }

    @Test
    fun loadEmptyTasksFromRepository_EmptyResults() = runBlocking {
        // Given an initialized StatisticsViewModel with no tasks

        // When loading of Tasks is requested
        statisticsViewModel.loadStatistics()

        // Execute pending coroutines actions
        testContext.triggerActions()

        // Then the results are empty
        assertThat(LiveDataTestUtil.getValue(statisticsViewModel.empty)).isTrue()
    }

    @Test
    fun loadNonEmptyTasksFromRepository_NonEmptyResults() {
        // We initialise the tasks to 3, with one active and two completed
        val task1 = Task("Title1", "Description1")
        val task2 = Task("Title2", "Description2", true)
        val task3 = Task("Title3", "Description3", true)
        tasksRepository.addTasks(task1, task2, task3)

        // When loading of Tasks is requested
        statisticsViewModel.loadStatistics()

        // Execute pending coroutines actions
        testContext.triggerActions()

        // Then the results are not empty
        assertThat(LiveDataTestUtil.getValue(statisticsViewModel.empty)).isFalse()
        assertThat(LiveDataTestUtil.getValue(statisticsViewModel.numberOfActiveTasks)).isEqualTo(1)
        assertThat(LiveDataTestUtil.getValue(statisticsViewModel.numberOfCompletedTasks)).isEqualTo(2)
    }

    @Test
    fun loadStatisticsWhenTasksAreUnavailable_CallErrorToDisplay() = runBlocking {
        val errorViewModel = StatisticsViewModel(
            DefaultTasksRepository(
                FakeFailingTasksRemoteDataSource,
                FakeFailingTasksRemoteDataSource,
                Dispatchers.Main  // Main is set in ViewModelScopeMainDispatcherRule
            )
        )

        // When statistics are loaded
        errorViewModel.loadStatistics()

        // Execute pending coroutines actions
        testContext.triggerActions()

        // Then an error message is shown
        // TODO - Error is not being populated.
        assertThat(LiveDataTestUtil.getValue(errorViewModel.empty)).isNull()
        assertThat(LiveDataTestUtil.getValue(errorViewModel.error)).isNull()
    }

    @Test
    fun loadTasks_loading() {
        // Load the task in the viewmodel
        statisticsViewModel.start()

        // Then progress indicator is shown
        assertThat(LiveDataTestUtil.getValue(statisticsViewModel.dataLoading)).isTrue()

        // Execute pending coroutines actions
        testContext.triggerActions()

        // Then progress indicator is hidden
        assertThat(LiveDataTestUtil.getValue(statisticsViewModel.dataLoading)).isFalse()
    }
}<|MERGE_RESOLUTION|>--- conflicted
+++ resolved
@@ -22,12 +22,8 @@
 import com.example.android.architecture.blueprints.todoapp.data.Task
 import com.example.android.architecture.blueprints.todoapp.data.source.DefaultTasksRepository
 import com.example.android.architecture.blueprints.todoapp.data.source.FakeRepository
-<<<<<<< HEAD
 import com.google.common.truth.Truth.assertThat
-import junit.framework.Assert.assertEquals
-=======
 import kotlinx.coroutines.Dispatchers
->>>>>>> 42f4f52d
 import kotlinx.coroutines.ExperimentalCoroutinesApi
 import kotlinx.coroutines.ObsoleteCoroutinesApi
 import kotlinx.coroutines.runBlocking
@@ -117,8 +113,8 @@
 
         // Then an error message is shown
         // TODO - Error is not being populated.
-        assertThat(LiveDataTestUtil.getValue(errorViewModel.empty)).isNull()
-        assertThat(LiveDataTestUtil.getValue(errorViewModel.error)).isNull()
+        assertThat(LiveDataTestUtil.getValue(errorViewModel.empty)).isTrue()
+        assertThat(LiveDataTestUtil.getValue(errorViewModel.error)).isTrue()
     }
 
     @Test
