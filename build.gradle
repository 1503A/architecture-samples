--- conflicted
+++ resolved
@@ -1,11 +1,6 @@
 buildscript {
-<<<<<<< HEAD
-    ext.kotlinVersion = '1.4.21'
-    ext.navigationVersion = '2.2.0'
-=======
     ext.kotlinVersion = '1.5.10'
     ext.navigationVersion = '2.3.5'
->>>>>>> c51830a7
     ext.ktlintVersion = '0.33.0'
     ext.hiltVersion = "2.36"
     repositories {
@@ -14,11 +9,7 @@
     }
 
     dependencies {
-<<<<<<< HEAD
-        classpath 'com.android.tools.build:gradle:4.1.2'
-=======
         classpath 'com.android.tools.build:gradle:4.2.1'
->>>>>>> c51830a7
         classpath "org.jetbrains.kotlin:kotlin-gradle-plugin:$kotlinVersion"
         classpath "androidx.navigation:navigation-safe-args-gradle-plugin:$navigationVersion"
         classpath "com.google.dagger:hilt-android-gradle-plugin:$hiltVersion"
@@ -29,11 +20,7 @@
 }
 
 plugins {
-<<<<<<< HEAD
-    id "com.diffplug.gradle.spotless" version "3.24.2"
-=======
     id "com.diffplug.spotless" version "5.12.5"
->>>>>>> c51830a7
 }
 
 allprojects {
@@ -54,16 +41,9 @@
 // Define versions in a single place
 ext {
     // Sdk and tools
-<<<<<<< HEAD
-    // Bumping minSdk to 21 to avoid adding multidex just for androidTests
-    minSdkVersion = 21
-    targetSdkVersion = 28
-    compileSdkVersion = 28
-=======
     minSdkVersion = 21
     targetSdkVersion = 30
     compileSdkVersion = 30
->>>>>>> c51830a7
 
     // App dependencies
     androidXVersion = '1.0.0'
@@ -72,28 +52,6 @@
     androidXTestRulesVersion = '1.2.0'
     androidXAnnotations = '1.2.0'
     androidXLegacySupport = '1.0.0'
-<<<<<<< HEAD
-    appCompatVersion = '1.2.0'
-    archLifecycleVersion = '2.2.0'
-    archTestingVersion = '2.1.0'
-    cardVersion = '1.0.0'
-    coroutinesVersion = '1.4.2'
-    dexMakerVersion = '2.12.1'
-    espressoVersion = '3.3.0'
-    fragmentVersion = '1.3.0'
-    fragmentKtxVersion = '1.2.0'
-    hamcrestVersion = '1.3'
-    junitVersion = '4.12'
-    materialVersion = '1.2.1'
-    mockitoVersion = '2.19.0'
-    multiDexVersion = '2.0.1'
-    recyclerViewVersion = '1.1.0'
-    robolectricVersion = '4.3.1'
-    roomVersion = '2.2.6'
-    rulesVersion = '1.0.1'
-    timberVersion = '4.7.1'
-    truthVersion = '1.0.1'
-=======
     appCompatVersion = '1.3.0'
     archLifecycleVersion = '2.3.1'
     archTestingVersion = '2.1.0'
@@ -113,5 +71,4 @@
     rulesVersion = '1.0.1'
     timberVersion = '4.7.1'
     truthVersion = '1.1.2'
->>>>>>> c51830a7
 }