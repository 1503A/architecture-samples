/*
 * Copyright 2016, The Android Open Source Project
 *
 * Licensed under the Apache License, Version 2.0 (the "License");
 * you may not use this file except in compliance with the License.
 * You may obtain a copy of the License at
 *
 *      http://www.apache.org/licenses/LICENSE-2.0
 *
 * Unless required by applicable law or agreed to in writing, software
 * distributed under the License is distributed on an "AS IS" BASIS,
 * WITHOUT WARRANTIES OR CONDITIONS OF ANY KIND, either express or implied.
 * See the License for the specific language governing permissions and
 * limitations under the License.
 */

package com.example.android.architecture.blueprints.todoapp.addedittask;

import android.app.Activity;
import android.os.Bundle;
import android.support.annotation.NonNull;
import android.support.annotation.Nullable;
import android.support.design.widget.FloatingActionButton;
import android.support.design.widget.Snackbar;
import android.support.v4.app.Fragment;
import android.view.LayoutInflater;
import android.view.View;
import android.view.ViewGroup;
import android.widget.TextView;

import com.example.android.architecture.blueprints.todoapp.R;
import com.example.android.architecture.blueprints.todoapp.data.Task;
import com.example.android.architecture.blueprints.todoapp.databinding.AddtaskFragBinding;

import static com.google.common.base.Preconditions.checkNotNull;

/**
 * Main UI for the add task screen. Users can enter a task title and description.
 */
public class AddEditTaskFragment extends Fragment implements AddEditTaskContract.View {

    public static final String ARGUMENT_EDIT_TASK_ID = "EDIT_TASK_ID";

    private AddEditTaskContract.Presenter mPresenter;

    private TextView mTitle;

    private TextView mDescription;

    private AddtaskFragBinding mViewDataBinding;

    public static AddEditTaskFragment newInstance() {
        return new AddEditTaskFragment();
    }

    public AddEditTaskFragment() {
        // Required empty public constructor
    }

    @Override
    public void onResume() {
        super.onResume();
        mPresenter.start();
    }

    @Override
    public void setPresenter(@NonNull AddEditTaskContract.Presenter presenter) {
        mPresenter = checkNotNull(presenter);
    }

    @Override
    public void onActivityCreated(Bundle savedInstanceState) {
        super.onActivityCreated(savedInstanceState);

        FloatingActionButton fab =
                (FloatingActionButton) getActivity().findViewById(R.id.fab_edit_task_done);
        fab.setImageResource(R.drawable.ic_done);
        fab.setOnClickListener(new View.OnClickListener() {
            @Override
            public void onClick(View v) {
                mPresenter.saveTask(mTitle.getText().toString(), mDescription.getText().toString());
            }
        });
    }

    @Nullable
    @Override
    public View onCreateView(LayoutInflater inflater, ViewGroup container,
                             Bundle savedInstanceState) {
        View root = inflater.inflate(R.layout.addtask_frag, container, false);
<<<<<<< HEAD
        mViewDataBinding = AddtaskFragBinding.bind(root);

        mTitle = mViewDataBinding.addTaskTitle;
        mDescription = mViewDataBinding.addTaskDescription;

=======
        mTitle = (TextView) root.findViewById(R.id.add_task_title);
        mDescription = (TextView) root.findViewById(R.id.add_task_description);
>>>>>>> 73bedb84
        setHasOptionsMenu(true);
        return root;
    }

    @Override
    public void showEmptyTaskError() {
        Snackbar.make(mTitle, getString(R.string.empty_task_message), Snackbar.LENGTH_LONG).show();
    }

    @Override
    public void showTasksList() {
        getActivity().setResult(Activity.RESULT_OK);
        getActivity().finish();
    }

    @Override
    public void setTask(Task task) {
        mViewDataBinding.setTask(task);
    }

    @Override
    public boolean isActive() {
        return isAdded();
    }
}<|MERGE_RESOLUTION|>--- conflicted
+++ resolved
@@ -87,19 +87,18 @@
     @Override
     public View onCreateView(LayoutInflater inflater, ViewGroup container,
                              Bundle savedInstanceState) {
-        View root = inflater.inflate(R.layout.addtask_frag, container, false);
-<<<<<<< HEAD
-        mViewDataBinding = AddtaskFragBinding.bind(root);
 
+        super.onCreateView(inflater, container, savedInstanceState);
+        if (mViewDataBinding == null) {
+            mViewDataBinding = AddtaskFragBinding.inflate(inflater, container, false);
+        }
         mTitle = mViewDataBinding.addTaskTitle;
         mDescription = mViewDataBinding.addTaskDescription;
 
-=======
-        mTitle = (TextView) root.findViewById(R.id.add_task_title);
-        mDescription = (TextView) root.findViewById(R.id.add_task_description);
->>>>>>> 73bedb84
         setHasOptionsMenu(true);
-        return root;
+        // Fragment is retained simply to persist the edits after rotation.
+        setRetainInstance(true);
+        return mViewDataBinding.getRoot();
     }
 
     @Override
