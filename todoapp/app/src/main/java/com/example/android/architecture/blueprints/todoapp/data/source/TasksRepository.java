--- conflicted
+++ resolved
@@ -16,11 +16,6 @@
 
 package com.example.android.architecture.blueprints.todoapp.data.source;
 
-<<<<<<< HEAD
-=======
-import static com.google.common.base.Preconditions.checkNotNull;
-
->>>>>>> ebbdd9ec
 import androidx.annotation.NonNull;
 import androidx.annotation.Nullable;
 
@@ -65,7 +60,7 @@
 
     // Prevent direct instantiation.
     private TasksRepository(@NonNull TasksDataSource tasksRemoteDataSource,
-                            @NonNull TasksDataSource tasksLocalDataSource) {
+            @NonNull TasksDataSource tasksLocalDataSource) {
         mTasksRemoteDataSource = checkNotNull(tasksRemoteDataSource);
         mTasksLocalDataSource = checkNotNull(tasksLocalDataSource);
     }
@@ -78,7 +73,7 @@
      * @return the {@link TasksRepository} instance
      */
     public static TasksRepository getInstance(TasksDataSource tasksRemoteDataSource,
-                                              TasksDataSource tasksLocalDataSource) {
+            TasksDataSource tasksLocalDataSource) {
         if (INSTANCE == null) {
             synchronized (TasksRepository.class) {
                 if (INSTANCE == null) {
