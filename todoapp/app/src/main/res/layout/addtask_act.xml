--- conflicted
+++ resolved
@@ -1,5 +1,5 @@
 <?xml version="1.0" encoding="utf-8"?><!--
-  ~ Copyright (C) 2017 The Android Open Source Project
+  ~ Copyright (C) 2015 The Android Open Source Project
   ~
   ~ Licensed under the Apache License, Version 2.0 (the "License");
   ~ you may not use this file except in compliance with the License.
@@ -25,48 +25,17 @@
             type="com.example.android.architecture.blueprints.todoapp.addedittask.AddEditTaskViewModel" />
     </data>
 
-<<<<<<< HEAD
-
-<androidx.drawerlayout.widget.DrawerLayout
-    android:id="@+id/drawer_layout"
-    android:layout_width="match_parent"
-    android:layout_height="match_parent"
-    tools:context=".addedittask.AddEditTaskActivity">
-
-    <LinearLayout
-=======
     <androidx.drawerlayout.widget.DrawerLayout
         android:id="@+id/drawer_layout"
->>>>>>> c6abc706
         android:layout_width="match_parent"
         android:layout_height="match_parent"
         tools:context=".addedittask.AddEditTaskActivity">
 
-<<<<<<< HEAD
-        <com.google.android.material.appbar.AppBarLayout
-=======
         <LinearLayout
->>>>>>> c6abc706
             android:layout_width="match_parent"
             android:layout_height="match_parent"
             android:orientation="vertical">
 
-<<<<<<< HEAD
-            <androidx.appcompat.widget.Toolbar
-                android:id="@+id/toolbar"
-                android:layout_width="match_parent"
-                android:layout_height="wrap_content"
-                android:background="?attr/colorPrimary"
-                android:minHeight="?attr/actionBarSize"
-                android:theme="@style/Toolbar"
-                app:popupTheme="@style/ThemeOverlay.AppCompat.Light" />
-        </com.google.android.material.appbar.AppBarLayout>
-
-        <androidx.coordinatorlayout.widget.CoordinatorLayout
-            android:id="@+id/coordinatorLayout"
-            android:layout_width="match_parent"
-            android:layout_height="match_parent">
-=======
             <com.google.android.material.appbar.AppBarLayout
                 android:layout_width="match_parent"
                 android:layout_height="wrap_content">
@@ -80,7 +49,6 @@
                     android:theme="@style/Toolbar"
                     app:popupTheme="@style/ThemeOverlay.AppCompat.Light" />
             </com.google.android.material.appbar.AppBarLayout>
->>>>>>> c6abc706
 
             <androidx.coordinatorlayout.widget.CoordinatorLayout
                 android:id="@+id/coordinatorLayout"
@@ -92,18 +60,6 @@
                     android:layout_width="match_parent"
                     android:layout_height="match_parent" />
 
-<<<<<<< HEAD
-            <com.google.android.material.floatingactionbutton.FloatingActionButton
-                android:id="@+id/fab_edit_task_done"
-                android:layout_width="wrap_content"
-                android:layout_height="wrap_content"
-                android:layout_margin="@dimen/fab_margin"
-                android:src="@drawable/ic_add"
-                app:fabSize="normal"
-                app:layout_anchor="@id/contentFrame"
-                app:layout_anchorGravity="bottom|right|end" />
-        </androidx.coordinatorlayout.widget.CoordinatorLayout>
-=======
                 <com.google.android.material.floatingactionbutton.FloatingActionButton
                     android:id="@+id/fab_edit_task_done"
                     android:layout_width="wrap_content"
@@ -114,13 +70,8 @@
                     app:layout_anchor="@id/contentFrame"
                     app:layout_anchorGravity="bottom|right|end" />
             </androidx.coordinatorlayout.widget.CoordinatorLayout>
->>>>>>> c6abc706
 
         </LinearLayout>
 
-<<<<<<< HEAD
-</androidx.drawerlayout.widget.DrawerLayout>
-=======
     </androidx.drawerlayout.widget.DrawerLayout>
->>>>>>> c6abc706
 </layout>